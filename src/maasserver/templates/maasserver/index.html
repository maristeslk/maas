<!DOCTYPE html>
<html lang="en" data-ng-app="MAAS">
<head>
    <meta charset="UTF-8">
    <meta http-equiv="X-UA-Compatible" content="IE=Edge">
    <meta name="description" content="{% block meta_description %}{% endblock %}">
    <meta name="author" content="Canonical">
    <meta name="viewport" content="width=device-width, initial-scale=1.0">

    <!--[if IE]>
        <meta http-equiv="X-UA-Compatible" content="IE=8">
    <![endif]-->

    <base href="{% url 'index' %}">
    <title data-ng-bind="title + ' | ' + site + ' MAAS'"></title>

    <link rel="shortcut icon" href="{{ STATIC_URL }}assets/images/logos/favicon.ico">

    {% include "maasserver/css-conf.html" %}
</head>
<<<<<<< HEAD
<body data-ng-init="site = '{{ global_options.site_name }}'" data-maas-version-reloader window-width>
=======
<body class="has-sticky-footer" data-ng-init="site = '{{ global_options.site_name }}'" data-maas-version-reloader window-width>
>>>>>>> 90f1ae56
    <header id="navigation" class="p-navigation p-dropdown">
        <div class="p-navigation__banner">
            <div class="p-navigation__logo">
                <a href="{% url 'index' %}#/dashboard" class="p-navigation__link">
                    <svg xmlns="http://www.w3.org/2000/svg" width="100" height="25.2" viewBox="545.3 412.6 100 25.2" alt="" class="p-navigation__image"><title>MAAS logo</title><path fill="#E95420" d="M557.9 412.6c-7 0-12.6 5.7-12.6 12.6 0 7 5.7 12.6 12.6 12.6 7 0 12.6-5.7 12.6-12.6 0-7-5.6-12.6-12.6-12.6z"/><g fill="#FFF"><path d="M563.8 419.2h-11.9c-.3 0-.5.2-.5.5v.7c0 .3.2.5.5.5h11.9c.3 0 .5-.2.5-.5v-.7c.1-.3-.2-.5-.5-.5zM563.8 422.6h-11.9c-.3 0-.5.2-.5.5v.7c0 .3.2.5.5.5h11.9c.3 0 .5-.2.5-.5v-.7c.1-.3-.2-.5-.5-.5zM563.8 426h-11.9c-.3 0-.5.2-.5.5v.7c0 .3.2.5.5.5h11.9c.3 0 .5-.2.5-.5v-.7c.1-.2-.2-.5-.5-.5zM563.8 429.4h-11.9c-.3 0-.5.2-.5.5v.7c0 .3.2.5.5.5h11.9c.3 0 .5-.2.5-.5v-.6c.1-.3-.2-.6-.5-.6z"/></g><g fill="#FFF"><path d="M587.1 431.3c-.2-.4-.4-1-.7-1.7-.3-.7-.7-1.5-1.1-2.3-.4-.8-.8-1.7-1.2-2.5-.4-.9-.8-1.7-1.2-2.5l-1-2-.6-1.2c-.2 2.1-.4 4.4-.5 6.9-.1 2.5-.2 5.1-.3 7.8h-1.7c.2-3.2.3-6.3.5-9.2s.4-5.8.7-8.4h1.5c.5.9 1.1 1.8 1.6 2.9.6 1.1 1.2 2.3 1.7 3.5.6 1.2 1.1 2.4 1.7 3.5s1 2.2 1.4 3.1c.4-.9.9-2 1.4-3.1.5-1.2 1.1-2.3 1.7-3.5.6-1.2 1.1-2.4 1.7-3.5.6-1.1 1.1-2.1 1.6-2.9h1.5c.3 2.7.5 5.5.7 8.4s.4 6 .5 9.2h-1.8c-.1-2.7-.2-5.3-.3-7.8-.1-2.5-.3-4.8-.5-6.9l-.6 1.2-1 2c-.4.8-.8 1.6-1.2 2.5-.4.9-.8 1.7-1.2 2.5-.4.8-.7 1.6-1.1 2.3-.3.7-.6 1.3-.7 1.7h-1.5zM613.1 433.9c-.3-.9-.6-1.7-.9-2.5-.3-.8-.6-1.6-.8-2.3h-8.6c-.3.8-.6 1.5-.9 2.3-.3.8-.6 1.6-.9 2.5h-1.8c.7-1.8 1.3-3.6 1.9-5.1.6-1.6 1.2-3.1 1.8-4.5.6-1.4 1.1-2.8 1.7-4.1l1.8-3.9h1.5l1.8 3.9c.6 1.3 1.1 2.7 1.7 4.1.6 1.4 1.2 2.9 1.7 4.5.6 1.6 1.2 3.3 1.9 5.1h-1.9zm-6-15.7c-.6 1.5-1.3 3-1.9 4.5-.6 1.5-1.2 3.1-1.9 4.9h7.5c-.7-1.8-1.3-3.4-1.9-4.9-.6-1.6-1.2-3.1-1.8-4.5zM630.4 433.9c-.3-.9-.6-1.7-.9-2.5-.3-.8-.6-1.6-.8-2.3H620c-.3.8-.6 1.5-.9 2.3-.3.8-.6 1.6-.9 2.5h-1.8c.7-1.8 1.3-3.6 1.9-5.1.6-1.6 1.2-3.1 1.8-4.5.6-1.4 1.1-2.8 1.7-4.1l1.8-3.9h1.5l1.8 3.9c.6 1.3 1.1 2.7 1.7 4.1s1.2 2.9 1.7 4.5c.6 1.6 1.2 3.3 1.9 5.1h-1.8zm-6.1-15.7c-.6 1.5-1.3 3-1.9 4.5-.6 1.5-1.2 3.1-1.9 4.9h7.5c-.7-1.8-1.3-3.4-1.9-4.9-.5-1.6-1.1-3.1-1.8-4.5zM639.1 432.7c1.4 0 2.4-.3 3.2-.8.8-.5 1.1-1.3 1.1-2.4 0-.6-.1-1.2-.4-1.6-.2-.4-.6-.8-1-1.1s-.9-.6-1.4-.8c-.5-.2-1.1-.4-1.7-.7-.7-.3-1.4-.6-2-.9-.6-.3-1.1-.6-1.5-1-.4-.4-.7-.8-.9-1.3-.2-.5-.3-1.1-.3-1.7 0-1.5.5-2.7 1.5-3.4s2.4-1.2 4.2-1.2c.5 0 .9 0 1.4.1s.9.2 1.3.3c.4.1.8.2 1.1.4.3.1.6.3.8.4l-.6 1.5c-.5-.3-1.1-.6-1.8-.8s-1.5-.3-2.3-.3c-.6 0-1.1.1-1.5.2-.5.1-.9.3-1.2.5s-.6.6-.8.9c-.2.4-.3.8-.3 1.4 0 .5.1 1 .3 1.4.2.4.5.7.9 1 .4.3.8.5 1.3.7.5.2 1 .5 1.6.7.7.3 1.4.6 2 .9.6.3 1.2.6 1.6 1 .5.4.8.9 1.1 1.4.3.6.4 1.2.4 2.1 0 1.6-.6 2.8-1.7 3.6s-2.6 1.2-4.5 1.2c-.7 0-1.3 0-1.9-.1s-1.1-.2-1.5-.3c-.4-.1-.8-.3-1.1-.4-.3-.1-.5-.3-.7-.4l.6-1.5c.2.1.4.2.7.4.3.1.6.3 1 .4.4.1.8.2 1.3.3.6-.1 1.1-.1 1.7-.1z"/></g></svg>
                </a>
            </div>
            <a class="p-navigation__toggle--open p-dropdown__toggle" title="open menu">Open menu</a>
            <a class="p-navigation__toggle--close p-dropdown__toggle" title="close menu">Close menu</a>
        </div>
        <nav class="p-navigation__nav p-dropdown__menu" role="menubar">
            <span class="u-off-screen">
                <a href="#main-content">Jump to main content</a>
            </span>
            <ul class="p-navigation__links" role="menu" data-ng-if="page !== 'intro'">
                {% if user.is_authenticated and user_completed_intro %}
                <li class="p-navigation__link" role="menuitem" data-ng-class="{ 'is-selected': page === 'nodes' }">
                    <a class="{% block nav-active-node-list %}{% endblock %} p-dropdown__item" href="{% url 'index' %}#/nodes">Nodes</a>
                </li>
                <li class="p-navigation__link" role="menuitem" data-ng-class="{ 'is-selected': page === 'pods' }">
                    <a class="{% block nav-active-pod-list %}{% endblock %} p-dropdown__item" href="{% url 'index' %}#/pods">Pods</a>
                </li>
                <li class="p-navigation__link" role="menuitem" data-ng-class="{ 'is-selected': page === 'images' }">
                    <a class="{% block nav-active-images %}{% endblock %} p-dropdown__item" href="{% url 'index' %}#/images">Images</a>
                </li>
                <li class="p-navigation__link" role="menuitem" data-ng-class="{ 'is-selected': page === 'domains' }">
                    <a class="{% block nav-active-domains-list %}{% endblock %} p-dropdown__item" href="{% url 'index' %}#/domains">DNS</a>
                </li>
                <li class="p-navigation__link" role="menuitem" data-ng-class="{ 'is-selected': page === 'zones' }">
                    <a class="{% block nav-active-zone-list %}{% endblock %} p-dropdown__item" href="{% url 'index' %}#/zones">Zones</a>
                </li>
                <li class="p-navigation__link" role="menuitem" data-ng-class="{ 'is-selected': page === 'networks' }">
                    <a class="{% block nav-active-network-list %}{% endblock %} p-dropdown__item" href="{% url 'index' %}#/networks?by=fabric">Subnets</a>
                </li>
                {% if user.is_superuser %}
                <li class="p-navigation__link" role="menuitem" data-ng-class="{ 'is-selected': page == 'settings' }">
                    <a class="{% block nav-active-settings %}{% endblock %} p-dropdown__item" href="{% url 'settings' %}">Settings</a>
                </li>
                {% endif %}
                <li class="p-navigation__link" role="menuitem">
                    <a class="{% block nav-active-prefs %}{% endblock %} p-dropdown__item" role="menuitem" href="{% url 'prefs' %}">{{ user.username }}</a>
                </li>
                {% endif %}
            </ul>
            {% if user.is_authenticated %}
            <ul class="p-navigation__links--right" role="menu" id="user-options">
                <li data-ng-if="page === 'intro'" class="p-navigation__link" >
                    <a href data-ng-click="skip()">Skip</a>
                </li>
                <li class="p-navigation__link" role="menuitem">
                    <a class="{% block nav-active-logout %}{% endblock %} p-dropdown__item" href="{% url 'logout' %}">Logout</a>
                </li>
            </ul>
            {% endif %}
        </nav>
    </header>
    <main class="u-no-margin--top" id="main-content" data-maas-error-overlay>
        {% if user.is_authenticated %}
        <div class="wrapper--inner">
            <div class="ng-hide">
                {% if messages %}
                    {% for message in messages %}
                        <div{% if message.tags %} class="p-notification--{{ message.tags }}" {% endif %}>
                            <p class="p-notification__response">{{ message }}</p>
                        </div>
                    {% endfor %}
                {% endif %}
            </div>
        </div>
        {% endif %}
        <div class="u-no-margin--top" data-ng-view></div>
        <div class="push"></div>
    </main>
    {% include "maasserver/footer.html" %}
    {% include "maasserver/js-conf.html" %}
    <script src="{{ STATIC_URL }}/js/ui/maas-ui.js"></script>
</body>
</html><|MERGE_RESOLUTION|>--- conflicted
+++ resolved
@@ -18,11 +18,7 @@
 
     {% include "maasserver/css-conf.html" %}
 </head>
-<<<<<<< HEAD
-<body data-ng-init="site = '{{ global_options.site_name }}'" data-maas-version-reloader window-width>
-=======
 <body class="has-sticky-footer" data-ng-init="site = '{{ global_options.site_name }}'" data-maas-version-reloader window-width>
->>>>>>> 90f1ae56
     <header id="navigation" class="p-navigation p-dropdown">
         <div class="p-navigation__banner">
             <div class="p-navigation__logo">
