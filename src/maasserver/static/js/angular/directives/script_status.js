--- conflicted
+++ resolved
@@ -7,11 +7,7 @@
 angular.module('MAAS').run(['$templateCache', function ($templateCache) {
     // Inject the script_status.html into the template cache.
     $templateCache.put('directive/templates/script_status.html', [
-<<<<<<< HEAD
-        '<span class="p-icon" data-ng-class="icon" data-ng-show="show"></span>'
-=======
         '<span data-ng-class="icon" data-ng-show="show"></span>'
->>>>>>> 90f1ae56
     ].join(''));
 }]);
 
