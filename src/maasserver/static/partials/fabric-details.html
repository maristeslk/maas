--- conflicted
+++ resolved
@@ -23,11 +23,7 @@
                             Fabric cannot be deleted because it is the default fabric.
                         </p>
                         <div class="page-header__controls">
-<<<<<<< HEAD
-                            <button class="p-button--base" data-ng-click="cancelDeleteButton()">Cancel</button>
-=======
                             <button class="p-button--base" type="button" data-ng-click="cancelDeleteButton()">Cancel</button>
->>>>>>> 90f1ae56
                         </div>
                     </section>
                     <section class="page-header__section ng-hide  u-align--right" data-ng-show="canBeDeleted() && !error">
@@ -35,22 +31,14 @@
                             <i class="p-icon--warning"></i> Are you sure you want to delete this fabric?
                         </p>
                         <div class="page-header__controls">
-<<<<<<< HEAD
-                            <button class="p-button--base" data-ng-click="cancelDeleteButton()">Cancel</button>
-=======
                             <button class="p-button--base" type="button" data-ng-click="cancelDeleteButton()">Cancel</button>
->>>>>>> 90f1ae56
                             <button class="p-button--negative" data-ng-click="deleteConfirmButton()">Delete fabric</button>
                         </div>
                     </section>
                     <section class="page-header__section ng-hide u-align--right" data-ng-show="canBeDeleted() && error">
                         <p class="page-header__message page-header__message--error">{$ error $}</p>
                         <div class="page-header__controls">
-<<<<<<< HEAD
-                            <button class="p-button--base" data-ng-click="cancelDeleteButton()">Cancel</button>
-=======
                             <button class="p-button--base" type="button" data-ng-click="cancelDeleteButton()">Cancel</button>
->>>>>>> 90f1ae56
                             <button class="p-button--neutral" data-ng-click="deleteConfirmButton()">Retry</button>
                         </div>
                     </section>
@@ -124,11 +112,7 @@
                     </div>
                     <div class="row u-no-margin--top">
                         <div class="row u-align--right">
-<<<<<<< HEAD
-                            <button class="p-button--base"
-=======
                             <button class="p-button--base" type="button"
->>>>>>> 90f1ae56
                             data-ng-click="exitEditSummary()">Cancel</button>
                             <button class="p-button--positive" maas-obj-save>Save summary</button>
                         </div>
