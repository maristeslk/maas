<div data-ng-hide="loaded">
    <header class="p-strip--light is-shallow is-bordered page-header" media-query="min-width: 769px">
        <div class="row">
            <h1 class="page-header__title">Loading...</h1>
        </div>
    </header>
</div>
<<<<<<< HEAD
<div class="ng-hide u-no-margin--top" data-ng-show="loaded" data-window-width>
=======





<!-- STICKY HEADER -->

<div class="ng-hide" data-ng-show="loaded" data-window-width>
>>>>>>> ee155f0a
    <header class="p-strip--light is-shallow is-bordered page-header" media-query="min-width: 769px">
        <div class="row">
            <div class="col-8">
                <h1 class="page-header__title">{$ pod.name $}</h1>
            </div>
            <div class="col-4">
                <div class="page-header__controls " data-ng-if="isSuperUser()">
                    <div data-maas-cta="action.options"
                        data-ng-model="action.option"
                        data-ng-change="actionOptionChanged()">
                    </div>
                </div>
            </div>
        </div>
        <div class="page-header__dropdown" data-ng-class="{ 'is-open': action.option.name === 'compose' }">
            <maas-obj-form obj="compose.obj" manager="podManager" manager-method="compose"
                table-form="true" save-on-blur="false" pre-process="composePreProcess" after-save="cancelCompose" data-ng-if="action.option.name === 'compose'">
                <section class="page-header__section col-12">
                    <h3 class="page-header__dropdown-title">Compose machine</h3>
                    <div class="form__fieldset col-6">
                        <maas-obj-field type="text" key="hostname" label="Hostname" label-width="two" input-width="three" subtle="false" placeholder="Hostname (optional)"></maas-obj-field>
                        <maas-obj-field type="options" key="domain" label="Domain" label-width="two" input-width="three" subtle="false" placeholder="Choose a domain"
                            options="domain.id as domain.name for domain in domains"></maas-obj-field>
                        <maas-obj-field type="options" key="zone" label="Zone" label-width="two" input-width="three" subtle="false" placeholder="Choose a zone"
                            options="zone.id as zone.name for zone in zones"></maas-obj-field>
                    </div>
                    <div class="form__fieldset col-6">
                        <maas-obj-field type="options" key="architecture" label="Architecture" label-width="two" input-width="three" subtle="false" placeholder="Any architecture" placeholder-enabled="true"
                            options="arch for arch in pod.architectures" data-ng-if="pod.architectures.length > 1"></maas-obj-field>
                        <maas-obj-field type="text" key="cores" label="Minimum Cores" label-width="two" input-width="three" subtle="false" placeholder="Number of cores (optional)" subtle-text="{$ pod.hints.cores $} cores available"></maas-obj-field>
                        <maas-obj-field type="text" key="cpu_speed" label="Minimum Speed (MHz)" label-width="two" input-width="three" subtle="false" placeholder="CPU speed (optional)" subtle-text="{$ pod.hints.cpu_speed $}MHz maximum"></maas-obj-field>
                        <maas-obj-field type="text" key="memory" label="Minimum RAM (MiB)" label-width="two" input-width="three" subtle="false" placeholder="Memory amount (optional)" subtle-text="{$ pod.hints.memory $}MiB available"></maas-obj-field>
                    </div>
                </section>
                <section class="page-header__section col-12">
                    <h3 class="page-header__dropdown-title">Storage configuration</h3>
                    <table>
                        <thead>
                            <tr>
                                <th>Location</th>
                                <th>Capacity (GB)</thv>
                                <th>Tags</th>
                                <th>Boot</th>
                            </tr>
                        </thead>
                        <tbody>
                            <tr data-ng-repeat="storage in compose.obj.storage">
                                <td>
                                    <div class="form__group-input">
                                        <select data-ng-model="storage.type">
                                            <option value="local">Local</option>
                                            <option value="iscsi"
                                                data-ng-if="pod.capabilities.indexOf('iscsi_storage') >= 0"
                                                data-ng-disabled="storage.boot">iSCSI</option>
                                        </select>
                                    </div>
                                </td>
                                <td>
                                    <div class="form__group-input">
                                        <input type="text" placeholder="Enter capacity" data-ng-model="storage.size">
                                    </div>
                                </td>
                                <td>
                                    <div class="form__group-input">
                                        <tags-input data-ng-model="storage.tags" allow-tags-pattern="[\\w-]+"></tags-input>
                                    </div>
                                </td>
                                <td>
                                    <input type="radio" id="{$ $index $}-boot"
                                        data-ng-click="composeSetBootDisk(storage)"
                                        data-ng-checked="storage.boot"
                                        data-ng-if="storage.type === 'local'">
                                    <label for="{$ $index $}-boot"></label>
                                </td>
                                <td>
                                    <div class="table__controls" data-ng-if="!storage.boot">
                                        <button class="p-icon--delete u-display--desktop tooltip"
                                            aria-label="Remove"
                                            data-ng-click="composeRemoveDisk(storage)">Remove</button>
                                    </div>
                                </td>
                            </tr>
                        </tbody>
                    </table>
                    <button class="p-button--neutral is-inline" data-ng-click="composeAddStorage()">Add another device</button>
                </section>
                <section class="page-header__section col-12">
                    <p class="page-header__message page-header__message--error" maas-obj-hide-saving><maas-obj-errors></maas-obj-errors></p>
                    <p class="page-header__message" maas-obj-show-saving><maas-obj-saving>Composing machine</maas-obj-saving></p>
                    <div class="page-header__controls" maas-obj-hide-saving>
                        <button class="p-button--base is-inline" data-ng-click="cancelCompose()">Cancel</button>
                        <button class="p-button--positive is-inline" maas-obj-save>Compose machine</button>
                    </div>
                </section>
            </maas-obj-form>
        </div>
        <div class="page-header__dropdown" data-ng-class="{ 'is-open': action.option && action.option.name !== 'compose' }">
            <section class="page-header__section col-12" data-ng-if="action.inProgress">
                <p class="page-header__message">
                    <i class="p-icon--spinner u-animation--spin"></i>
                    Performing {$ action.option.sentence $}.
                </p>
            </section>
            <div class="page-header__section col-12" data-ng-if="action.option && !action.inProgress">
                <form class="p-form p-form--inline">
                    <p class="page-header__message page-header__message--error" data-ng-if="action.error">
                        Performing {$ action.option.sentence $} failed: {$ action.error $}
                    </p>
                    <div class="page-header__controls">
                        <button class="p-button--base is-inline" data-ng-click="actionCancel()">Cancel</button>
                        <button class="is-inline" data-ng-class="actionOption.name === 'delete' ? 'button--destructive' : 'p-button--positive'" data-ng-click="actionGo()" data-ng-if="!action.error">
                            <span data-ng-if="action.option.name === 'refresh'">Refresh pod</span>
                            <span data-ng-if="action.option.name === 'delete'">Delete pod</span>
                        </button>
                        <button class="p-button--neutral is-inline" data-ng-click="actionGo()" data-ng-if="action.error">Retry</button>
                    </div>
                </form>
            </div>
        </div>
    </header>
    <div class="page-navigation" media-query="min-width: 769px" offset="89" data-ng-class="{ 'u-visibility--hidden': action.option }">
        <div class="wrapper--inner">
            <nav class="page-navigation__links" role="tablist" aria-multiselectable="true">
                <button role="tab" class="page-navigation__link" data-ng-class="{ 'is-active': section.area === 'summary'}" data-ng-click="section.area = 'summary'">{$ pod.composed_machines_count $} composed machines</button>
                <button role="tab" class="page-navigation__link" data-ng-if="isSuperUser()" data-ng-class="{ 'is-active': section.area === 'power'}" data-ng-click="section.area= 'power'">Power</button>
            </nav>
        </div>
    </div>

    <section class="p-strip" data-ng-if="section.area === 'summary'">
        <div class="row">
            <aside class="col-3">
                <div class="p-card">
                    <h3 class="p-heading--four">CPU ({$ pod.total.cores $} cores)</h3>
                    <meter class="p-meter" max="{$ pod.total.cores $}" value="{$ pod.used.cores $}"></meter>
                    <p>
                        <span data-ng-if="windowWidth >= 1180">{$ pod.used.cores $} cores used</span>
                        <span class="u-float--right u-no-margin--top">{$ pod.available.cores $} cores available</span>
                    </p>
                </div>
                <div class="p-card">
                    <h3 class="p-heading--four">RAM ({$ pod.total.memory_gb $}&nbsp;GiB)</h3>
                    <meter class="p-meter" max="{$ pod.total.memory $}" value="{$ pod.used.memory $}"></meter>
                    <p>
                        <span data-ng-if="windowWidth >= 1180">{$ pod.used.memory_gb $} GiB used</span>
                        <span class="u-float--right u-no-margin--top">{$ pod.available.memory_gb $} GiB available</span>
                    </p>
                </div>
                <div class="p-card">
                    <h3 class="p-heading--four">Local storage ({$ pod.total.local_storage_gb $}&nbsp;GiB)</h3>
                    <meter class="p-meter" max="{$ pod.total.local_storage $}" value="{$ pod.used.local_storage $}"></meter>
                    <p>
                        <span data-ng-if="windowWidth >= 1180">{$ pod.used.local_storage_gb $} GiB used</span>
                        <span class="u-float--right u-no-margin--top">{$ pod.available.local_storage_gb $} GiB available</span>
                    </p>
                </div>
                <div class="p-card" data-ng-if="pod.capabilities.indexOf('iscsi_storage') >= 0">
                    <h3 class="p-heading--four">iSCSI storage ({$ pod.total.iscsi_storage_gb $}&nbsp;GiB)</h3>
                    <meter class="p-meter" max="{$ pod.total.iscsi_storage $}" value="{$ pod.used.iscsi_storage $}"></meter>
                    <p>
                        <span data-ng-if="windowWidth >= 1180">{$ pod.used.iscsi_storage_gb $} GiB used</span>
                        <span class="u-float--right u-no-margin--top">{$ pod.available.iscsi_storage_gb $} GiB available</span>
                    </p>
                </div>
            </aside>

            <div class="col-9" data-ng-if="pod.composed_machines_count">
                <maas-machines-table search="machinesSearch" hide-checkboxes="true"></maas-machines-table>
            </div>

            <div class="col-9" data-ng-if="!pod.composed_machines_count">
                <div class="u-align--center u-vertical--align u-align--center">
                    <i class="icon icon--compose-machine icon--huge" style="width: 128px; height: 128px;"></i>
                    <h3>You have not composed any machines yet.</h3>
                    <button class="p-button--positive is-inline" data-ng-if="canCompose()" data-ng-click="composeMachine()">Compose machine</button>
                </div>
            </div>
        </div>
    </section>
    <section class="row u-padding--top" data-ng-if="pod && section.area === 'power'">
        <div class="wrapper--inner">
            <maas-obj-form obj="pod" manager="podManager" manager-method="updateItem"
                table-form="true" save-on-blur="true">
                <div class="col-6">
                    <div class="form__fieldset col-6">
                        <dl>
                            <dt class="two-col">Type</dt>
                            <dd class="four-col">{$ getPodTypeTitle() $}</dd>
                        </dl>
                    </div>
                </div>
                <div class="col-6">
                    <maas-pod-parameters hide-type="true"></maas-pod-parameters>
                    <maas-obj-errors></maas-obj-errors>
                </div>
            </maas-obj-form>
        </div>
    </section>
    <section class="row u-padding--top" data-ng-if="section.area === 'storage'">
        <div class="wrapper--inner">
            <div class="col-6">
                <h3>Total storage ({$ pod.total.local_storage_gb $} GiB)</h3>
                <div class="action-card u-margin--none">
                  Graph goes here
                </div>
            </div>
            <div class="col-6">
              <h3>Total local storage ({$ pod.total.local_storage_gb $} GiB)</h3>
              <div class="action-card u-margin--bottom">
                  <h3>0 drives</h3>
                  <meter max="{$ pod.total.local_storage $}" value="{$ pod.used.local_storage $}">{$ pod.used.local_storage $} Mb</meter>
                  <p>
                      <span>0 GiB used</span>
                      <span class="u-float--right">{$ pod.total.local_storage_gb $} GiB available</span>
                  </p>
              </div>
              <h3>Remote storage</h3>
              <p>No remote storage systems haven't been connected yet.</p>
              <p>When you connect a remote system to your pod it will be automatically detacted and displayed here.</p>
            </div>
            <div class="col-12">
                <h3>Available volumes (2000 GiB)</h3>
                <table>
                    <thead>
                        <tr>
                            <th>
                                <a href="#">Name</a>
                            </th>
                            <th>
                                <a href="#">Storage system</a>
                            </th>
                            <th>
                                <a href="#">Capacity (GiB)</a>
                            </th>
                            <th>
                                <a href="#">Location</a>
                            </th>
                            <th></th>
                        </tr>
                    </thead>
                    <tbody>
                        <tr>
                            <td>
                                <a href="#">sda</a>
                            </td>
                            <td>
                                lorem ipsum
                            </td>
                            <td>
                                500
                            </td>
                            <td>
                                Local
                            </td>
                            <td>
                                <button class="p-icon--delete"></button>
                            </td>
                        </tr>
                    </tbody>
                </table>
            </div>
        </div>
    </section>
</div><|MERGE_RESOLUTION|>--- conflicted
+++ resolved
@@ -5,18 +5,7 @@
         </div>
     </header>
 </div>
-<<<<<<< HEAD
 <div class="ng-hide u-no-margin--top" data-ng-show="loaded" data-window-width>
-=======
-
-
-
-
-
-<!-- STICKY HEADER -->
-
-<div class="ng-hide" data-ng-show="loaded" data-window-width>
->>>>>>> ee155f0a
     <header class="p-strip--light is-shallow is-bordered page-header" media-query="min-width: 769px">
         <div class="row">
             <div class="col-8">
