<div data-ng-hide="loaded">
    <header class="p-strip--light is-shallow is-bordered page-header" media-query="min-width: 769px">
        <div class="row">
            <h1 class="page-header__title">Loading...</h1>
        </div>
    </header>
</div>
<div class="ng-hide u-no-margin--top" data-ng-show="loaded" window-width>
    <header class="p-strip--light is-shallow is-bordered page-header" media-query="min-width: 769px">
        <div class="row">
            <div class="col-8">
                <h1 class="page-header__title">{$ subnet.cidr $}</h1>
            </div>
            <div class="col-4">
                <!-- "Take action" dropdown -->
                <div class="page-header__controls u-float--right ng-hide" data-ng-show="isSuperUser() && !isDefaultSubnet() && !loading && actionOptions.length">
                    <div data-maas-cta="actionOptions"
                        data-default-title="Take action"
                        data-ng-model="actionOption"
                        data-ng-change="actionChanged()">
                    </div>
                </div>
            </div>
        </div>
        <div class="u-no-margin--top" data-ng-class="{ 'is-open': actionOption.name }">
            <section class="ng-hide" data-ng-show="!actionError && actionOption.name === 'map_subnet'">
                <hr />
                <div class="row">
                    <div class="col-8">
                        <p>
                            You will start mapping your subnet. Go to the <a href="#/dashboard">dashboard</a> to see the discovered items.
                        </p>
                    </div>
                    <div class="col-4 u-align--right">
<<<<<<< HEAD
                        <button class="p-button--base" data-ng-click="cancelAction()">Cancel</button>
=======
                        <button class="p-button--base" type="button" data-ng-click="cancelAction()">Cancel</button>
>>>>>>> 90f1ae56
                        <button class="p-button--positive" data-ng-click="actionGo()">Map subnet</button>
                    </div>
                </div>
            </section>
            <section class="ng-hide" data-ng-show="!actionError && actionOption.name == 'delete'">
                <hr />
                <div class="row">
                    <div class="col-8">
                        <p>
                            Are you sure you want to delete this subnet and release all IP addresses assigned within its range?
                        </p>
                    </div>
                    <div class="col-4 u-align--right">
<<<<<<< HEAD
                        <button class="p-button--base" data-ng-click="cancelAction()">Cancel</button>
=======
                        <button class="p-button--base" type="button" data-ng-click="cancelAction()">Cancel</button>
>>>>>>> 90f1ae56
                        <button class="p-button--negative" data-ng-click="actionGo()">Delete subnet</button>
                    </div>
                </div>
            </section>
            <section class="ng-hide" data-ng-show="actionError">
                <hr />
                <div class="row">
                    <div class="col-8">
                        <p>{$ actionError $}</p>
                    </div>
                    <div class="col-4 u-align--right">
<<<<<<< HEAD
                        <button class="p-button--base" data-ng-click="cancelAction()">Cancel</button>
=======
                        <button class="p-button--base" type="button" data-ng-click="cancelAction()">Cancel</button>
>>>>>>> 90f1ae56
                        <button class="p-button--neutral" data-ng-click="actionRetry()">Retry</button>
                    </div>
                </div>
            </section>
            <!-- End of "Take action" dropdown -->
        </div>
    </header>
    <section class="p-strip">
        <div class="row">
            <div class="col-12">
                <div class="col-8">
                    <h2 class="u-float--left">Subnet summary</h2>
                </div>
                <div class="col-4 u-align--right">
                    <button type="button" name="button" class="p-button--neutral" data-ng-click="enterEditSummary()" data-ng-if="editSummary != true">Edit</button>
                </div>
            </div>
        </div>
        <div class="form p-form--stacked row" data-ng-if="editSummary != true">
            <div class="col-6">
                <div class="p-form__group">
                    <div class="p-form__label">
                        <p><strong>Name</strong></p>
                    </div>
                    <div class="p-form__control">
                        <p>{$ subnet.name $}</p>
                    </div>
                </div>
                <div class="p-form__group">
                    <div class="p-form__label">
                        <p><strong>CIDR</strong></p>
                    </div>
                    <div class="p-form__control">
                        <p>{$ subnet.cidr $}</span>
                    </div>
                </div>
                <div class="p-form__group">
                    <div class="p-form__label">
                        <p><strong>Gateway IP</strong></p>
                    </div>
                    <div class="p-form__control">
                        <p data-ng-if="subnet.gateway_ip">{$ subnet.gateway_ip $}</p>
                        <p data-ng-if="!subnet.gateway_ip">&nbsp;</p>
                    </div>
                </div>
                <div class="p-form__group">
                    <div class="p-form__label">
                        <p><strong>DNS</strong></p>
                    </div>
                    <div class="p-form__control">
                        <p data-ng-if="subnet.dns_servers">{$ subnet.dns_servers $}</p>
                        <p data-ng-if="!subnet.dns_servers">&nbsp;</p>
                    </div>
                </div>
                <div class="p-form__group">
                    <div class="p-form__label">
                        <p><strong>Description</strong></p>
                    </div>
                    <div class="p-form__control">
                        <p data-ng-if="subnet.description">{$ subnet.description $}</p>
                        <p data-ng-if="!subnet.description">&nbsp;</p>
                    </div>
                </div>
            </div>
            <div class="col-6">
                <div class="p-form__group">
                    <div class="p-form__label">
                        <p>
                            <strong>Managed allocation</strong>
                            <span data-ng-if="subnet.managed == false" class="p-tooltip p-tooltip--btm-right">
                                <i class="p-icon--information">Help:</i>
                                <span class="p-tooltip__message" role="tooltip">MAAS allocates IP addresses only from&#xa;the reserved ranges on this subnet.</span>
                            </span>
                
                            <span data-ng-if="subnet.managed == true" class="p-tooltip p-tooltip--btm-right">
                                <i class="p-icon--information">Help:</i>
                                <span class="p-tooltip__message" role="tooltip">MAAS allocates IP addresses from&#xa;this subnet, excluding the reserved&#xa;and dynamic ranges.</span>
                            </span>
                        </p>
                    </div>
                    <div class="p-form__control">
                        <span data-ng-if="subnet.managed == false">Disabled</span>
                        <span data-ng-if="subnet.managed == true">Enabled</span>
                    </div>
                </div>
                <div class="p-form__group">
                    <div class="p-form__label">
                        <p>
                            <strong>Active discovery</strong>
                            <span data-ng-if="subnet.managed == true" class="p-tooltip p-tooltip--btm-right">
                                <i class="p-icon--information u-no-margin--right">Help:</i>
                                <span class="p-tooltip__message" role="tooltip">When enabled, MAAS will scan this subnet {$ active_discovery_interval | lowercase $}&#xa;to discover hosts that have not been discovered passively.</span>
                            </span>
                        </p>
                    </div>
                    <div class="p-form__control">
                        <span data-ng-if="subnet.active_discovery == false">Disabled</span>
                        <span data-ng-if="subnet.active_discovery == true">Enabled</span>
                    </div>
                </div>
                <div class="p-form__group">
                    <div class="p-form__label">
                        <p><strong>Fabric</strong></p>
                    </div>
                    <div class="p-form__control">
                        <p>{$ subnet.fabric_name $}</p>
                    </div>
                </div>
                <div class="p-form__group">
                    <div class="p-form__label">
                        <p><strong>VLAN</strong></p>
                    </div>
                    <div class="p-form__control">
                        <p>{$ subnet.vlan_name $}</p>
                    </div>
                </div>
                <div class="p-form__group">
                    <div class="p-form__label">
                        <p><strong>Space</strong></p>
                    </div>
                    <div class="p-form__control">
                        <a data-ng-if="space !== null" href="#/space/{$ space.id $}">{$ space.name $}</a>
                        <span data-ng-if="space === null">
                            (undefined)
                            <span class="p-tooltip p-tooltip--top-center">
                                <i class="p-icon--warning">Warning:</i>
                                <span class="p-tooltip__message" role="tooltip">This subnet does not belong to a space.&#xa;MAAS integrations require a space in order to determine the purpose of a network.</span>
                            </span>
                        </span>
                    </div>
                </div>
            </div>
        </div>
        <div class="row">
            <maas-obj-form data-ng-if="editSummary == true" obj="subnet" manager="subnetManager" table-form="true" save-on-blur="false" after-save="exitEditSummary" data-ng-disabled="!isSuperUser()">
                <div class="row">
                    <div class="col-6">
                        <maas-obj-field type="text" key="name" label="Name" placeholder="Subnet name"
                            label-width="2" input-width="4"></maas-obj-field>
                        <maas-obj-field type="text" key="cidr" label="CIDR" placeholder="Subnet CIDR"
                            label-width="2" input-width="4"></maas-obj-field>
                        <maas-obj-field type="text" key="gateway_ip" label="Gateway IP" placeholder="Gateway IP"
                            label-width="2" input-width="4"></maas-obj-field>
                        <maas-obj-field type="text" key="dns_servers" label="DNS" placeholder="DNS nameservers for subnet"
                            label-width="2" input-width="4"></maas-obj-field>
                        <maas-obj-field type="textarea" key="description" label="Description" placeholder="Subnet description"
                            label-width="2" input-width="4"></maas-obj-field>
                    </div>
                    <div class="col-6">
                        <maas-obj-field type="onoffswitch" key="managed" label="Managed allocation"
                            label-width="3" input-width="3"
                            label-info="When enabled, MAAS will assume it may take full control of DHCP and&#xa;IP address management on this subnet. When disabled, MAAS will only&#xa;allocate addresses from reserved IP ranges on this subnet, and will not&#xa;include this subnet's dynamic ranges in the DHCP configuration.">
                        </maas-obj-field>
                        <p class="row" data-ng-if="subnet.$maasForm.getValue('managed') != subnet.managed">
                            <div class="p-notification--caution" data-ng-if="subnet.$maasForm.getValue('managed') == false">
                                <p class="p-notification__response">
                                    <span class="p-notification__status">Warning:</span> MAAS will now start allocating IP addresses from reserved ranges. If a reserved range has been defined to prevent MAAS from allocating IP addresses, this behavior will change.
                                </p>
                            </div>
                            <div class="p-notification--caution" data-ng-if="subnet.$maasForm.getValue('managed') == true">
                                <p class="p-notification__response">
                                    <span class="p-notification__status">Warning:</span> MAAS will now allocate IP addresses from the entire subnet, excluding any reserved ranges.
                                </p>
                            </div>
                        </p>
                        <maas-obj-field data-ng-if="subnet.version === 4" type="onoffswitch" key="active_discovery" label="Active mapping"
                            label-width="2" input-width="3" label-info="When enabled, MAAS will scan this subnet {$ active_discovery_interval | lowercase $}&#xa;to discover hosts that have not been discovered passively."></maas-obj-field>
                        <maas-obj-field type="options" key="fabric" label="Fabric" placeholder="Choose fabric"
                            options="fabric.id as fabric.name for fabric in fabrics | orderBy:'name'"
                            label-width="2" input-width="5"></maas-obj-field>
                        <maas-obj-field type="options" key="vlan" class="u-margin--bottom" label="VLAN" placeholder="Choose VLAN"
                            options="v.id as getVLANName(v) for v in vlans | filterByFabric:subnet.fabric"
                            label-width="2" input-width="5"></maas-obj-field>
                        <div class="p-form__group">
                            <div class="p-form__label">
                                <p>Space</p>
                            </div>
                            <div class="p-form__control">
                                <a data-ng-if="space !== null" href="#/space/{$ space.id $}">{$ space.name $}</a>
                                <span data-ng-if="space === null">
                                    (undefined)
                                    <span class="p-tooltip p-tooltip--top-center">
                                        <i class="p-icon--warning">Warning:</i>
                                        <span class="p-tooltip__message" role="tooltip">This subnet does not belong to a space.&#xa;MAAS integrations require a space in order to determine the purpose of a network.</span>
                                    </span>
                                </span>
                            </div>
                        </div>
                    </div>
                </div>
                <div class="row">
                    <div class="col-6">
                        <maas-obj-errors></maas-obj-errors>
                    </div>
                    <div class="col-6 u-align--right">
<<<<<<< HEAD
                        <button class="p-button--base"
=======
                        <button class="p-button--base" type="button"
>>>>>>> 90f1ae56
                        data-ng-click="exitEditSummary()">Cancel</button>
                        <button class="p-button--positive" maas-obj-save>Save summary</button>
                    </div>
                </div>
            </maas-obj-form>
        </div>
    </section>
    <section class="p-strip" window-width>
        <div class="row">
            <div class="col-12">
                <h2>Static Routes</h2>
            </div>
        </div>
        <div class="row">
            <table class="p-table-expanding">
                <thead>
                    <tr>
                        <th class="col-3">Gateway IP</th>
                        <th class="col-4">Destination</th>
                        <th class="col-2">Metric</th>
                        <th class="col-3">Actions</th>
                        <th class="u-hide"><!-- empty cell required for validation --></th>
                        <th class="u-hide"><!-- empty cell required for validation --></th>
                    </tr>
                </thead>
                <tbody>
                    <tr data-ng-repeat="staticRoute in (subnetStaticRoutes = staticRoutes | filterBySubnet:subnet:'source' | orderBy:'gateway_ip')"
                    data-ng-class="{'is-active': isStaticRouteInEditMode(staticRoute) || isStaticRouteInDeleteMode(staticRoute)}">
                        <td class="col-3" aria-label="Gateway IP" data-ng-if="!isStaticRouteInEditMode(staticRoute)">
                            <span>{$ staticRoute.gateway_ip $}</span>
                        </td>
                        <td class="col-4" aria-label="Destination" data-ng-if="!isStaticRouteInEditMode(staticRoute)">{$ getSubnetCIDR(staticRoute.destination) $}</td>
                        <td class="col-2" aria-label="Metric" data-ng-if="!isStaticRouteInEditMode(staticRoute)">{$ staticRoute.metric $}</td>
                        <td class="col-3" data-ng-if="!isStaticRouteInEditMode(staticRoute)">
                            <button class="table__controls-action" aria-label="Edit static route"
                                data-ng-click="toggleMenu(); staticRouteToggleEditMode(staticRoute)"
                                data-ng-if="!isStaticRouteInDeleteMode(staticRoute) && !isStaticRouteInEditMode(staticRoute)">Edit</button>
                            <button class="table__controls-action u-text--error" aria-label="Remove static route"
                                data-ng-click="toggleMenu(); staticRouteEnterDeleteMode(staticRoute)"
                                data-ng-if="!isStaticRouteInDeleteMode(staticRoute) && !isStaticRouteInEditMode(staticRoute)">Remove</button>
                        </td>
                        <td class="p-table-expanding__panel" data-ng-if="isStaticRouteInDeleteMode(staticRoute)">
                            <div data-ng-if="windowWidth <= 768">
                                <h2 data-ng-click="staticRouteCancelDelete()" class="u-float--left">Remove {$ staticRoute.gateway_ip $}</h2>
                                <i data-ng-click="staticRouteCancelDelete()" class="p-icon--close u-float--right"></i>
                            </div>
                            <hr />
                            <div class="row u-equal-height">
                                <div class="col-6 u-vertically-center">
                                    <p><i class="p-icon--warning">Warning:</i> Are you sure you want to remove this static route?</p>
                                </div>
                                <div class="col-6 u-align--right">
<<<<<<< HEAD
                                    <button class="p-button--base" data-ng-click="staticRouteCancelDelete()">Cancel</button>
=======
                                    <button class="p-button--base" type="button" data-ng-click="staticRouteCancelDelete()">Cancel</button>
>>>>>>> 90f1ae56
                                    <button class="p-button--negative" data-ng-click="staticRouteConfirmDelete()">Remove</button>
                                </div>
                            </div>
                        </td>
                        <td class="p-table-expanding__panel" data-ng-if="isStaticRouteInEditMode(staticRoute)">
                            <maas-obj-form obj="staticRoute" manager="staticRoutesManager" table-form="true"
                                save-on-blur="false" after-save="ipRangeClearEditMode">
                                <div data-ng-if="windowWidth <= 768">
                                    <h2 data-ng-click="staticRouteToggleEditMode(staticRoute)" class="u-float--left">Editing {$ staticRoute.gateway_ip $}</h2>
                                    <i data-ng-click="staticRouteToggleEditMode(staticRoute)" class="p-icon--close u-float--right"></i>
                                </div>
                                <div class="row">
                                    <div class="col-3">
                                        <maas-obj-field type="text" key="gateway_ip" placeholder="Gateway IP"
                                            disable-label="true" input-class="table__input u-margin--none"
                                            data-ng-if="isStaticRouteInEditMode(staticRoute)"></maas-obj-field>
                                    </div>
                                    <div class="col-4">
                                        <maas-obj-field type="options" key="destination" disable-label="true"
                                            label-width="2" input-width="3" placeholder="Choose destination"
                                            options="dest.id as dest.cidr for dest in subnets | filterSource:subnet"></maas-obj-field>
                                    </div>
                                    <div class="col-2">
                                        <maas-obj-field type="text" key="metric" disable-label="true"
                                            label-width="2" input-width="3"></maas-obj-field>
                                    </div>
                                </div>
                                <hr />
                                <div class="row u-no-margin--top">
                                    <div class="col-6">
                                        <maas-obj-errors></maas-obj-errors>
                                    </div>
                                    <div class="col-6 u-align--right">
<<<<<<< HEAD
                                        <button class="p-button--base" data-ng-click="staticRouteToggleEditMode(staticRoute)">Cancel</button>
=======
                                        <button class="p-button--base" type="button" data-ng-click="staticRouteToggleEditMode(staticRoute)">Cancel</button>
>>>>>>> 90f1ae56
                                        <button class="p-button--positive u-no-margin--top" maas-obj-save>Save static route</button>
                                    </div>
                                </div>
                            </maas-obj-form>
                        </td>
                    </tr>
                    <tr data-ng-if="subnetStaticRoutes.length === 0 && !newStaticRoute">
                        <td col-span="6">No static routes have been added to this subnet.</td>
                    </tr>
                    <tr class="is-active" data-ng-if="newStaticRoute">
                        <td class="p-table-expanding__panel">
                            <maas-obj-form obj="newStaticRoute" manager="staticRoutesManager" manager-method="createItem"
                                table-form="true" save-on-blur="false" after-save="cancelAddStaticRoute">
                                <div data-ng-if="windowWidth <= 768">
                                    <h2 data-ng-click="cancelAddStaticRoute()" class="u-float--left">Adding static route</h2>
                                    <i data-ng-click="cancelAddStaticRoute()" class="p-icon--close u-float--right"></i>
                                </div>
                                <div class="row">
                                    <div class="col-3">
                                        <maas-obj-field type="text" key="gateway_ip" placeholder="Gateway IP" disable-label="true"></maas-obj-field>
                                    </div>
                                    <div class="col-4">
                                        <div data-ng-if="windowWidth <= 768">
                                            <maas-obj-field type="text" key="gateway_ip" label="Gateway IP" label-width="2" input-width="3" placeholder="Gateway IP"></maas-obj-field>
                                        </div>
                                        <maas-obj-field type="options" key="destination" disable-label="true"
                                            label-width="2" input-width="3" placeholder="Choose destination"
                                            options="dest.id as dest.cidr for dest in subnets | filterSource:subnet"></maas-obj-field>
                                    </div>
                                    <div class="col-2">
                                        <maas-obj-field type="text" key="metric" disable-label="true"
                                            label-width="2" input-width="3"></maas-obj-field>
                                    </div>
                                </div>
                                <hr />
                                <div class="row u-no-margin--top">
                                    <div class="col-6">
                                        <maas-obj-errors></maas-obj-errors>
                                    </div>
                                    <div class="col-6 u-align--right">
<<<<<<< HEAD
                                        <button class="p-button--base" data-ng-click="cancelAddStaticRoute()">Cancel</button>
=======
                                        <button class="p-button--base" type="button" data-ng-click="cancelAddStaticRoute()">Cancel</button>
>>>>>>> 90f1ae56
                                        <button class="p-button--positive u-no-margin--top" maas-obj-save>Save static route</button>
                                    </div>
                                </div>
                            </maas-obj-form>
                        </td>
                    </tr>
                </tbody>
            </table>
        </div>
        <div class="row" data-ng-if="isSuperUser() && !newStaticRoute">
            <button class="p-button--secondary" data-ng-click="addStaticRoute()">Add static route</button>
        </div>
    </section>
    <section class="p-strip">
        <div class="row">
            <div class="col-12">
                <h2>Utilisation</h2>
            </div>
        </div>
        <div class="row">
            <div class="col-6">
                <div class="row">
                    <div class="col-2">
                        <p><strong>Subnet addresses</strong></p>
                    </div>
                    <div class="col-4">
                        <p>{$ subnet.statistics.total_addresses $}</p>
                    </div>
                </div>

                <div class="row">
                    <div class="col-2">
                        <p><strong>Availability</strong></p>
                    </div>
                    <div class="col-4">
                        <p>{$ subnet.statistics.num_available $} ({$ subnet.statistics.available_string $})</p>
                    </div>
                </div>
            </div>
            <div class="col-6">
                <div class="row">
                    <!-- XXX mpontillo we don't have data for "Reserved" yet. -->
                    <!-- <dt class="u-hide ng-hide">Reserved</dt>
                        <dd class="u-hide ng-hide">10%</dd> -->
                    <div class="col-2">
                        <p><strong>Used</strong></p>
                    </div>
                    <div class="col-4">
                        <p>{$ subnet.statistics.usage_string $}</p>
                    </div>
                </div>
            </div>
        </div>
    </section>
    <section class="p-strip">
        <div class="row">
            <div class="col-12">
                <h2>Reserved</h2>
            </div>
        </div>
        <div class="row">
            <maas-ip-ranges subnet="subnet"></maas-ip-ranges>
        </div>
    </section>
    <section class="p-strip">
        <div class="row">
            <div class="col-6">
                <h2>Used</h2>
            </div>
            <div class="col-6">
                <div class="search ng-hide">
                    <input placeholder="Search IP addresses" class="search__input" type="search">
                    <input class="search__submit" type="submit">
                </div>
            </div>
        </div>
        <div class="row">
            <table class="p-table-expanding">
                <thead>
                    <tr>
                        <th class="col-2">
                            <a href="" data-ng-click="sortIPTable(ipSort)" data-ng-class="{'is-sorted': predicate === ipSort, 'sort-asc': reverse === false, 'sort-desc': reverse === true}">IP Address</a>
                        </th>
                        <th class="col-1">
                            <a href="" data-ng-click="sortIPTable(allocTypeSort)" data-ng-class="{'is-sorted': predicate === allocTypeSort, 'sort-asc': reverse === false, 'sort-desc': reverse === true}">Type</a>
                        </th>
                        <th class="col-2">
                            <a href="" data-ng-click="sortIPTable('node_summary.hostname')" data-ng-class="{'is-sorted': predicate === 'node_summary.hostname', 'sort-asc': reverse === false, 'sort-desc': reverse === true}">Node</a>
                        </th>
                        <th class="col-1">
                            <a href="" data-ng-click="sortIPTable('node_summary.via')" data-ng-class="{'is-sorted': predicate === 'node_summary.via', 'sort-asc': reverse === false, 'sort-desc': reverse === true}">Interface</a>
                        </th>
                        <th class="col-2">
                            <a href="" data-ng-click="sortIPTable(nodeTypeSort)" data-ng-class="{'is-sorted': predicate === nodeTypeSort, 'sort-asc': reverse === false, 'sort-desc': reverse === true}">Usage</a>
                        </th>
                        <th class="col-1">
                            <a href="" data-ng-click="sortIPTable(ownerSort)" data-ng-class="{'is-sorted': predicate === ownerSort, 'sort-asc': reverse === false, 'sort-desc': reverse === true}">Owner</a>
                        </th>
                        <th class="col-3">
                            <a href="" data-ng-click="sortIPTable('updated')" data-ng-class="{'is-sorted': predicate === 'updated', 'sort-asc': reverse === false, 'sort-desc': reverse === true}">Last seen</a>
                        </th>
                    </tr>
                </thead>
                <tbody>
                    <tr data-ng-repeat="ip in subnet.ip_addresses | orderBy:predicate:reverse track by ip.ip">
                        <td class="col-2" aria-label="IP Address">{$ ip.ip $}</td>
                        <td class="col-1" aria-label="Type">{$ getAllocType(ip.alloc_type) $}</td>
                        <td class="col-2" aria-label="Node" data-ng-switch="ip.node_summary.node_type">
                            <span data-ng-switch-when="0"><a href="#/node/{$ ip.node_summary.system_id $}">{$ ip.node_summary.hostname $}</a></span>
                            <span data-ng-switch-when="1">{$ ip.node_summary.hostname $}</span>
                            <span data-ng-switch-when="2"><a href="#/node/controller/{$ ip.node_summary.system_id $}">{$ ip.node_summary.hostname $}</a></span>
                            <span data-ng-switch-when="3"><a href="#/node/controller/{$ ip.node_summary.system_id $}">{$ ip.node_summary.hostname $}</a></span>
                            <span data-ng-switch-when="4"><a href="#/node/controller/{$ ip.node_summary.system_id $}">{$ ip.node_summary.hostname $}</a></span>
                            <span data-ng-switch-default>{$ ip.node_summary.hostname $}</span>
                        </td>
                        <td class="col-1" aria-label="Interface" data-ng-switch="ip.node_summary.node_type">
                            <span data-ng-switch-when="0">{$ ip.node_summary.via $}</span>
                            <span data-ng-switch-when="1">{$ ip.node_summary.via $}</span>
                            <span data-ng-switch-when="2">{$ ip.node_summary.via $}</span>
                            <span data-ng-switch-when="3">{$ ip.node_summary.via $}</span>
                            <span data-ng-switch-when="4">{$ ip.node_summary.via $}</span>
                            <span data-ng-switch-default>Unknown</span>
                        </td>
                        <td class="col-2" aria-label="Usage">{$ getUsageForIP(ip) $}</td>
                        <td class="col-1" aria-label="Owner">{$ ip.user ? ip.user : "MAAS" $}</td>
                        <td class="col-3" aria-label="Last seen">
                            <time>{$ ip.updated $}</time>
                        </td>
                    </tr>
                </tbody>
            </table>
        </div>
    </section>
</div><|MERGE_RESOLUTION|>--- conflicted
+++ resolved
@@ -32,11 +32,7 @@
                         </p>
                     </div>
                     <div class="col-4 u-align--right">
-<<<<<<< HEAD
-                        <button class="p-button--base" data-ng-click="cancelAction()">Cancel</button>
-=======
                         <button class="p-button--base" type="button" data-ng-click="cancelAction()">Cancel</button>
->>>>>>> 90f1ae56
                         <button class="p-button--positive" data-ng-click="actionGo()">Map subnet</button>
                     </div>
                 </div>
@@ -50,11 +46,7 @@
                         </p>
                     </div>
                     <div class="col-4 u-align--right">
-<<<<<<< HEAD
-                        <button class="p-button--base" data-ng-click="cancelAction()">Cancel</button>
-=======
                         <button class="p-button--base" type="button" data-ng-click="cancelAction()">Cancel</button>
->>>>>>> 90f1ae56
                         <button class="p-button--negative" data-ng-click="actionGo()">Delete subnet</button>
                     </div>
                 </div>
@@ -66,11 +58,7 @@
                         <p>{$ actionError $}</p>
                     </div>
                     <div class="col-4 u-align--right">
-<<<<<<< HEAD
-                        <button class="p-button--base" data-ng-click="cancelAction()">Cancel</button>
-=======
                         <button class="p-button--base" type="button" data-ng-click="cancelAction()">Cancel</button>
->>>>>>> 90f1ae56
                         <button class="p-button--neutral" data-ng-click="actionRetry()">Retry</button>
                     </div>
                 </div>
@@ -266,11 +254,7 @@
                         <maas-obj-errors></maas-obj-errors>
                     </div>
                     <div class="col-6 u-align--right">
-<<<<<<< HEAD
-                        <button class="p-button--base"
-=======
                         <button class="p-button--base" type="button"
->>>>>>> 90f1ae56
                         data-ng-click="exitEditSummary()">Cancel</button>
                         <button class="p-button--positive" maas-obj-save>Save summary</button>
                     </div>
@@ -323,11 +307,7 @@
                                     <p><i class="p-icon--warning">Warning:</i> Are you sure you want to remove this static route?</p>
                                 </div>
                                 <div class="col-6 u-align--right">
-<<<<<<< HEAD
-                                    <button class="p-button--base" data-ng-click="staticRouteCancelDelete()">Cancel</button>
-=======
                                     <button class="p-button--base" type="button" data-ng-click="staticRouteCancelDelete()">Cancel</button>
->>>>>>> 90f1ae56
                                     <button class="p-button--negative" data-ng-click="staticRouteConfirmDelete()">Remove</button>
                                 </div>
                             </div>
@@ -361,11 +341,7 @@
                                         <maas-obj-errors></maas-obj-errors>
                                     </div>
                                     <div class="col-6 u-align--right">
-<<<<<<< HEAD
-                                        <button class="p-button--base" data-ng-click="staticRouteToggleEditMode(staticRoute)">Cancel</button>
-=======
                                         <button class="p-button--base" type="button" data-ng-click="staticRouteToggleEditMode(staticRoute)">Cancel</button>
->>>>>>> 90f1ae56
                                         <button class="p-button--positive u-no-margin--top" maas-obj-save>Save static route</button>
                                     </div>
                                 </div>
@@ -406,11 +382,7 @@
                                         <maas-obj-errors></maas-obj-errors>
                                     </div>
                                     <div class="col-6 u-align--right">
-<<<<<<< HEAD
-                                        <button class="p-button--base" data-ng-click="cancelAddStaticRoute()">Cancel</button>
-=======
                                         <button class="p-button--base" type="button" data-ng-click="cancelAddStaticRoute()">Cancel</button>
->>>>>>> 90f1ae56
                                         <button class="p-button--positive u-no-margin--top" maas-obj-save>Save static route</button>
                                     </div>
                                 </div>
