@mixin maas {
  // sticky-header - temporary fix
  // Issue: https://github.com/ubuntudesign/MAAS-design-squad/issues/98
  .p-sticky-header {
    background-color: $color-x-light;
    border-bottom: 1px solid $color-mid-light;
  }

  // XXX Footer link fix
  // Issue: https://github.com/vanilla-framework/vanilla-framework/issues/1500
  .p-footer__link {
    color: $color-link;

    &::after {
      color: $color-dark;
    }
  }

  // XXX Utility to remove max-width
  // Issue: https://github.com/vanilla-framework/vanilla-framework/issues/1502
  .u-remove-max-width {
    max-width: none;
  }

  body {
    background-color: $color-light;
  }

  @mixin vf-notification {
    background-color: $color-x-light;
    border: 0;
    border-color: $color-mid-dark;
    border-radius: .125rem;
    border-style: solid;
    border-top-width: 3px;
    box-shadow: 0 1px 5px 1px transparentize($color-x-dark, .8);
    color: $color-dark;
    display: flex;
    font-size: $sp-medium;
    overflow: hidden;
    padding: .625rem;
    text-align: center;
  }


  // XXX Can be remove when this Vanilla issue is resolved
  // https://github.com/vanilla-framework/vanilla-framework/issues/1505
  [class^="p-icon--"],
  [class*=" p-icon--"] {
    overflow: hidden;
  }

  maas-obj-field[type="text"] {
    background-color: transparent;
    border: 0;
    border-radius: 0;
    box-shadow: none;
    padding: 0;
  }

  textarea {
    min-height: 175px;
  }

  td.p-table-expanding__panel {
    position: relative;
    top: -1px;
  }

  .p-table-expanding__panel {
    background-color: $color-x-light;
    margin-left: 0 !important;
  }

  table {
    input[type="radio"],
    input[type="checkbox"] {
      float: none;
    }

    th,
    td {
      display: table-cell !important;
      flex-basis: auto !important;
      flex-grow: 0;
      margin-left: 3.2877% !important;

      &:first-child {
        margin-left: 0 !important;
      }
    }

    tr.is-active {
      background-color: $color-x-light;
    }
  }

  .u-float-none {
    float: none !important;
  }

  .p-form--inline,
  .p-form--inline .p-form__group {
    width: 100%;
  }

  p:empty,
  ul:empty,
  label:empty {
    margin: 0;
    padding: 0;
  }

  .tags .input {
    width: 100% !important;
  }

<<<<<<< HEAD
=======
  .onoffswitch {
    display: inline-block;

    &-checkbox {
      margin-right: 0;
    }
  }

  .row ~ .row,
  * + * {
    margin-top: $sp-large;
  }

  th, td {
    padding: .5rem 0;
  }

  td.p-table-expanding__panel {
    padding: 0;
  }

  dl dt:first-of-type {
    margin-top: 0;
    padding-top: 0;
  }

>>>>>>> ce626e82
  // XXX Can be remove when this Vanilla issue is resolved
  // https://github.com/vanilla-framework/vanilla-framework/issues/1509
  .p-tooltip__message {
    max-width: none;
    margin-top: 0;
  }

  // Local variant for notification patter
  .p-notification,
  .p-notification--negative,
  .p-notification--positive,
  .p-notification--caution {
    width: 100%;
    font-size: 1rem;

    .p-notification__response {
      padding-left: 1.5rem;
    }
  }

  .p-navigation--sidebar {
    background: $color-x-light;

    .sidebar__content {
      top: 0;
      padding: 1rem;
    }
  }

  .p-search {
    position: relative;

    &__submit {
      position: absolute;
      top: 12px;
      right: 12px;
      background-color: transparent;
      background-image: url("../assets/images/9cc42dcc-magnifying_glass.svg");
      background-position: center;
      background-repeat: no-repeat;
      background-size: 20px;
      text-indent: -999em;
      display: block;
      width: 20px;
      height: 20px;
      overflow: hidden;
      padding: 0;
      border: 0;
      margin-top: 0;
    }
  }

  .u-float--none {
    float: none !important;
  }

  // XXX Ant: 25.01.18 Can be removed when this issue is resolved
  // https://github.com/vanilla-framework/vanilla-framework/issues/1542
  .p-navigation--sidebar .sidebar__content {
    position: relative;
  }

  .p-contextual-menu__dropdown {
    display: block;
  }

  .p-form__controls {
    margin-top: 0;
  }
}<|MERGE_RESOLUTION|>--- conflicted
+++ resolved
@@ -115,16 +115,6 @@
     width: 100% !important;
   }
 
-<<<<<<< HEAD
-=======
-  .onoffswitch {
-    display: inline-block;
-
-    &-checkbox {
-      margin-right: 0;
-    }
-  }
-
   .row ~ .row,
   * + * {
     margin-top: $sp-large;
@@ -143,7 +133,6 @@
     padding-top: 0;
   }
 
->>>>>>> ce626e82
   // XXX Can be remove when this Vanilla issue is resolved
   // https://github.com/vanilla-framework/vanilla-framework/issues/1509
   .p-tooltip__message {
