--- conflicted
+++ resolved
@@ -206,16 +206,16 @@
     appearance: none;
     padding-right: 2.3rem;
   }
-  
+
   maas-obj-field[type="password"] {
     background: transparent;
     border: 0;
   }
 
-<<<<<<< HEAD
   .p-list-tree .p-list-tree::after {
     display: none !important;
-=======
+  }
+
   .editable {
     padding: .5rem 1rem;
     border: 1px solid transparent;
@@ -231,6 +231,5 @@
     width: auto;
     font-size: 2.25rem;
     line-height: 1.167;
->>>>>>> 73538a09
   }
 }